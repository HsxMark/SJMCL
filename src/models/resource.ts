import { ModLoaderType } from "@/enums/instance";
import { OtherResourceType } from "@/enums/resource";

export interface GameResourceInfo {
  id: string;
  gameType: string;
  releaseTime: string;
  url: string;
}

export interface OtherResourceInfo {
  id?: string; // got from API
  websiteUrl?: string;
  type: OtherResourceType;
  name: string;
  translatedName?: string;
  description: string;
  iconSrc: string;
  tags: string[];
  lastUpdated: string;
  downloads: number;
  source?: string; // CurseForge, Modrinth, etc.
}

export interface OtherResourceSearchRes {
  list: OtherResourceInfo[];
  total: number;
  page: number;
  pageSize: number;
}

export interface OtherResourceFileInfo {
  resourceId: string;
  name: string;
  releaseType: string;
  downloads: number;
  fileDate: string;
  downloadUrl: string;
  sha1: string;
  fileName: string;
  loader?: string; // "forge", "fabric", "iris", "optifine", etc.
}

export interface OtherResourceVersionPack {
  name: string;
  items: OtherResourceFileInfo[];
}

export interface ModLoaderResourceInfo {
  loaderType: ModLoaderType;
  version: string;
  description?: string;
  stable: boolean;
  branch?: string;
}

export const defaultModLoaderResourceInfo: ModLoaderResourceInfo = {
  loaderType: ModLoaderType.Unknown,
  version: "",
  stable: true,
<<<<<<< HEAD
};

export interface ModLoader {
  loaderType: ModLoaderType;
  version: string;
}

export interface ModUpdateRecord {
  name: string;
  curVersion: string;
  newVersion: string;
  source: string;
  downloadUrl: string;
  sha1: string;
  fileName: string;
}

export interface ModUpdateQuery {
  url: string;
  sha1: string;
  fileName: string;
  oldFilePath: string;
}
=======
};
>>>>>>> e9f6eb83
<|MERGE_RESOLUTION|>--- conflicted
+++ resolved
@@ -58,13 +58,7 @@
   loaderType: ModLoaderType.Unknown,
   version: "",
   stable: true,
-<<<<<<< HEAD
 };
-
-export interface ModLoader {
-  loaderType: ModLoaderType;
-  version: string;
-}
 
 export interface ModUpdateRecord {
   name: string;
@@ -81,7 +75,4 @@
   sha1: string;
   fileName: string;
   oldFilePath: string;
-}
-=======
-};
->>>>>>> e9f6eb83
+}